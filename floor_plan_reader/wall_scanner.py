from floor_plan_reader.sonde import Sonde
from floor_plan_reader.sonde_data import SondeData
from floor_plan_reader.vector import Vector
from sortedcontainers import SortedList


class ScanResult:
    def __init__(self):
        self.sondes = SortedList()
        self.sonde_dic = {}
        self.stem_sonde = None
        self.width_sonde = None
        self.center = None

    def add_sonde(self, direction, sonde):
        self.sonde_dic[direction] = sonde
        self.sonde_dic[direction.opposite()] = sonde
        self.sondes.add(sonde)

    def get_longest(self):
        return self.sondes[-1]

    def get_from_dir(self, dir):
        return self.sonde_dic.get(dir)

    def calculate_result(self):
        self.stem_sonde = self.get_longest()
        width_dir = self.stem_sonde.direction.get_normal()
        width_sonde = self.get_from_dir(width_dir)
        if width_sonde is None:
            width_sonde = self.get_from_dir(width_dir.opposite())
        self.width_sonde = width_sonde
        self.center = self.stem_sonde.get_center()

    def get_lenght(self):
        return self.stem_sonde.get_magnitude()

    def get_width(self):
        return self.width_sonde.get_magnitude()

    def get_dir(self):
        return self.stem_sonde.direction
    def is_valid(self):
        return self.get_lenght()>0
class WallScanner:
    def __init__(self, world):
        self.world = world

    def is_food(self, x, y):
        return self.world.is_food(int(x), int(y))

    def is_3_wide_food(self, cx, cy, direction):
        normal = direction.get_normal()
        nx, ny = normal.direction
        # For offset in [-1, 0, 1], check (cx + offset*nx, cy + offset*ny)
        for offset in [-1, 0, 1]:
            test_x = int(cx + offset * nx)
            test_y = int(cy + offset * ny)
            # Check bounds + food
            if not self.world.is_within_bounds(test_x, test_y):
                return False
            if not self.is_food(test_x, test_y):
                return False
        return True

    def is_within_bounds(self,x,y):
        return self.world.is_within_bounds(x,y)

    def ping(self,x,y,d,target):
        is_within_bounds = self.is_within_bounds(x,y)
        if not is_within_bounds:
            return False
        is_food = self.is_food(x,y)

        is_wide_enough = self.is_3_wide_food(x,y,d)
        return is_food and is_wide_enough

    def measure_extent(self, x, y, d):
        """Measure extent along a given direction vector (dx, dy) properly.
       - First, crawl backward to find the start.
       - Then, count forward to find the total steps.
        """
        dx, dy = d.dx(), d.dy()
        height, width = self.world.grid.shape
        min_x = None
        min_y = None
        max_x = None
        max_y = None
        # Step 1: Crawl backward until hitting a boundary
        if self.is_food(x, y):
            min_x = x
            min_y = y
        else:
            pass

        while self.ping(x,y,d,target=4):
            x -= dx
            y -= dy
            min_x = x
            min_y = y
        if min_x is None:
            logging.info(f"{x} {y}  {width} {height}")
        # Step 2: Move one step forward to set the actual starting point
        x += dx
        y += dy
        steps = 0

        # Step 3: Count steps moving forward until hitting another boundary
<<<<<<< HEAD
        while 0 <= x < width and 0 <= y < height and self.is_food(x, y):
=======
        while self.ping(x,y,d,target=4):
>>>>>>> 9e25d72a
            x += dx
            y += dy
            steps += 1  # Count steps only in the forward direction
            max_x = x
            max_y = y
        if min_x is None or min_y is None:
            pass
        data = SondeData(steps, min_x, min_y, max_x, max_y)
        return data  # The total step count along this direction

    def scan_for_walls(self, x, y, directions=list(
        map(lambda direction: Vector(direction), [(1, 0), (0, 1), (0.5, 0.5), (0.5, -0.5)]))):
        results = ScanResult()
        for d in directions:
            data = self.measure_extent(x, y, d)
            s = Sonde(d, data)
            results.add_sonde(d, s)
        results.calculate_result()

        return results<|MERGE_RESOLUTION|>--- conflicted
+++ resolved
@@ -1,6 +1,6 @@
 from floor_plan_reader.sonde import Sonde
 from floor_plan_reader.sonde_data import SondeData
-from floor_plan_reader.vector import Vector
+from floor_plan_reader.math.vector import Vector
 from sortedcontainers import SortedList
 
 
@@ -41,7 +41,9 @@
     def get_dir(self):
         return self.stem_sonde.direction
     def is_valid(self):
-        return self.get_lenght()>0
+        lenght_valid = self.get_lenght()>2
+        width_valid = self.get_width() > 2 and self.get_width() < 15
+        return lenght_valid and width_valid
 class WallScanner:
     def __init__(self, world):
         self.world = world
@@ -52,28 +54,38 @@
     def is_3_wide_food(self, cx, cy, direction):
         normal = direction.get_normal()
         nx, ny = normal.direction
-        # For offset in [-1, 0, 1], check (cx + offset*nx, cy + offset*ny)
-        for offset in [-1, 0, 1]:
-            test_x = int(cx + offset * nx)
-            test_y = int(cy + offset * ny)
-            # Check bounds + food
-            if not self.world.is_within_bounds(test_x, test_y):
-                return False
-            if not self.is_food(test_x, test_y):
-                return False
-        return True
+        x,y =cx,cy
+        while self.is_food(x,y):
+            x -= nx
+            y -= ny
+        x +=nx
+        y +=ny
+        steps=0
+        while self.is_food(x, y):
+            x += nx
+            y += ny
+            steps +=1
+        if steps > 3:
+            return True
+
+        return False
 
     def is_within_bounds(self,x,y):
         return self.world.is_within_bounds(x,y)
 
-    def ping(self,x,y,d,target):
+    def ping(self,x,y,d):
         is_within_bounds = self.is_within_bounds(x,y)
         if not is_within_bounds:
             return False
-        is_food = self.is_food(x,y)
+        is_food = self.is_cell_valid(x,y)
 
         is_wide_enough = self.is_3_wide_food(x,y,d)
         return is_food and is_wide_enough
+
+    def is_cell_valid(self,x,y):
+        food = self.is_food(x, y)
+        occupided = self.world.is_wall_occupied(x,y)
+        return food and not occupided
 
     def measure_extent(self, x, y, d):
         """Measure extent along a given direction vector (dx, dy) properly.
@@ -87,13 +99,13 @@
         max_x = None
         max_y = None
         # Step 1: Crawl backward until hitting a boundary
-        if self.is_food(x, y):
+        if self.is_cell_valid(x, y):
             min_x = x
             min_y = y
         else:
             pass
 
-        while self.ping(x,y,d,target=4):
+        while self.ping(x,y,d):
             x -= dx
             y -= dy
             min_x = x
@@ -106,11 +118,7 @@
         steps = 0
 
         # Step 3: Count steps moving forward until hitting another boundary
-<<<<<<< HEAD
-        while 0 <= x < width and 0 <= y < height and self.is_food(x, y):
-=======
-        while self.ping(x,y,d,target=4):
->>>>>>> 9e25d72a
+        while self.ping(x,y,d):
             x += dx
             y += dy
             steps += 1  # Count steps only in the forward direction
