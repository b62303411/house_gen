--- conflicted
+++ resolved
@@ -1,19 +1,14 @@
-import logging
 from collections import deque
 from PIL import Image
 
 import numpy as np
 import random
 
-from floor_plan_reader.agents.agent_factory import AgentFactory
-from floor_plan_reader.agents.ants import Ant
-<<<<<<< HEAD
-from floor_plan_reader.agents.blob import Blob
-=======
->>>>>>> 9e25d72a
+from floor_plan_reader.agent_factory import AgentFactory
+from floor_plan_reader.ants import Ant
 from floor_plan_reader.id_util import Id_Util
 from floor_plan_reader.node import Node
-from floor_plan_reader.agents.wall_segment import WallSegment
+from floor_plan_reader.wall_segment import WallSegment
 
 
 class World:
@@ -73,8 +68,8 @@
         if x - width // 2 >= 0 and x + width // 2 <= grid.shape[1] and \
                 y - height // 2 >= 0 and y + height // 2 <= grid.shape[0]:
             # Extract the 10x10 region
-            height = int(height)
-            width = int(width)
+            height=int(height)
+            width =int(width)
             h1 = int(y - height // 2)
             h2 = int(y + height // 2)
             w1 = int(x - width // 2)
@@ -105,19 +100,20 @@
             return wall_occupied or wall_part_occupied
         return True  # Out of bounds is occupied
 
-    def is_wall_occupied(self, x, y):
+
+    def is_wall_occupied(self,x,y):
         h, w = self.grid.shape
         if 0 <= x < w and 0 <= y < h:
-            occupied_value = self.occupied_wall[int(y), int(x)]
-            i_val = int(occupied_value)
+            occupided_value = self.occupied_wall[int(y), int(x)]
+            i_val = int(occupided_value)
             return i_val != 0
         return True  # Out of bounds is occupied
 
     def is_occupied(self, x, y):
         h, w = self.grid.shape
         if 0 <= x < w and 0 <= y < h:
-            occupied_value = self.occupied[int(y), int(x)]
-            i_val = int(occupied_value)
+            occupided_value =  self.occupied[int(y), int(x)]
+            i_val = int(occupided_value)
             return i_val != 0
         return True  # Out of bounds is occupied
 
@@ -171,16 +167,16 @@
     def create_blob(self, x, y):
         if self.is_within_bounds(x, y):
             if not self.is_blob(x, y):
-                blob = self.af.create_blob(x, y)
+                blob = self.af.create_blob(self, x, y)
                 self.set_blob(x, y, blob)
                 self.agents.add(blob)
                 self.blobs.add(blob)
                 return blob
 
-    def create_mushroom(self, blob: Blob, x: int, y: int):
+    def create_mushroom(self,blob, x, y):
         if self.is_within_bounds(x, y):
             if not self.is_occupied(x, y):
-                mush = self.af.create_mushroom(blob, x, y)
+                mush = self.af.create_mushroom(self,blob, x, y)
                 self.occupy(x, y, mush)
                 self.candidates.append(mush)
                 return mush
@@ -226,7 +222,7 @@
             return food
         return False
 
-    def is_within_bounds(self, x: int, y: int):
+    def is_within_bounds(self, x, y):
         h, w = self.grid.shape
         return 0 <= x < w and 0 <= y < h
 
