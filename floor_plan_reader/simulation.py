--- conflicted
+++ resolved
@@ -1,18 +1,17 @@
 import json
-<<<<<<< HEAD
-import logging
-=======
->>>>>>> 9e25d72a
+from collections import deque
 
 import cv2
 import numpy as np
 import pygame
 
+from floor_plan_reader.display.status_window import StatusWindow
 from floor_plan_reader.intersections_solver import IntersectionSolver
 from floor_plan_reader.json_writer import JsonWriter
-from floor_plan_reader.agents.mushroom_agent import Mushroom
+from floor_plan_reader.mushroom_agent import Mushroom
+from floor_plan_reader.display.popup_menu import PopupMenu
+from floor_plan_reader.display.user_input import UserInput
 from floor_plan_reader.simulation_view import SimulationView
-from floor_plan_reader.agents.wall_segment import WallSegment
 from floor_plan_reader.world_factory import WorldFactory
 from pygame import font
 
@@ -21,8 +20,10 @@
 f_small = font.Font(None, 12)
 
 
+
+
+
 class Simulation:
-
     def __init__(self):
 
         self.running = True
@@ -31,6 +32,7 @@
         self.world = None
         self.solver = None
         self.view = SimulationView(self)
+
         self.width = 0
         self.height = None
         self.floorplan_surf = None
@@ -76,11 +78,13 @@
         with open(filename, "w") as f:
             json.dump(data, f, indent=2)
 
+
     def get_agent_count(self):
         return len(self.world.agents)
 
     def get_wall_segment_count(self):
         return len(self.world.wall_segments)
+
 
     def run(self):
         agents = self.world.agents.copy()
@@ -108,28 +112,14 @@
                 self.world.wall_segments.add(agent)
             self.world.agents.add(agent)
 
-    def init_world(self, image_path_filtered, threshold=200):
+
+    def init_world(self,image_path_filtered,threshold=200):
         img_gray = cv2.imread(image_path_filtered, cv2.IMREAD_GRAYSCALE)
-        img_gray = cv2.bitwise_not(img_gray)
-        _, hard_mask = cv2.threshold(img_gray, 160, 255, cv2.THRESH_BINARY_INV)
-        clahe = cv2.createCLAHE(clipLimit=2.0, tileGridSize=(8, 8))
-        enhanced = clahe.apply(hard_mask)
-
-
-        binary = cv2.adaptiveThreshold(
-            enhanced,
-            255,
-            cv2.ADAPTIVE_THRESH_GAUSSIAN_C,  # or MEAN_C
-            cv2.THRESH_BINARY_INV,  # Invert: dark walls become white
-            blockSize=15,
-            C=2
-        )
         if img_gray is None:
             raise FileNotFoundError(f"Cannot load image: {image_path_filtered}")
-        g = (binary >= 255).astype(np.uint8)
-        self.wf.set_grid(g )
+        g = (img_gray >= threshold).astype(np.uint8)
+        self.wf.set_grid(g)
         self.world = self.wf.create_World()
-        self.solver = IntersectionSolver(self.world)
         self.height, self.width = self.world.grid.shape
         self.floorplan_surf = pygame.Surface((self.width, self.height))
         for y in range(self.height):
@@ -149,19 +139,37 @@
                            num_ants=20,
                            allow_revisit=False
                            ):
-        self.wf.set_num_ants(num_ants)
-        self.init_world(image_path, threshold)
-        self.solver = IntersectionSolver(self.world)
+        # 1) Load grayscale
+        img_gray = cv2.imread(image_path, cv2.IMREAD_GRAYSCALE)
+        img_gray = cv2.bitwise_not(img_gray)
+        img_colour = cv2.imread(image_path)
 
-        img_colour = cv2.imread(image_path)
         # img_gray_rgb = cv2.cvtColor(img_colour, cv2.COLOR_GRAY2RGB)
         self.img_gray_surface = pygame.surfarray.make_surface(img_colour.swapaxes(0, 1))
+        # 2) Create grid: 1=empty, 0=wall
+        g = (img_gray >= threshold).astype(np.uint8)
+        self.wf.set_grid(g)
+        self.wf.set_num_ants(num_ants)
+        self.world = self.wf.create_World()
+        solver = IntersectionSolver(self.world)
+        self.height, self.width = self.world.grid.shape
 
+        # 3) Init Pygame with the *exact* dimensions as the image
         pygame.init()
         # We make a window exactly the size of the image
         self.view.init()
 
         clock = pygame.time.Clock()
+
+        # 4) Create a floorplan surface (the base image showing white/black)
+        #    Then we won't re-scale it right away; we'll do that each frame based on zoom.
+        self.floorplan_surf = pygame.Surface((self.width, self.height))
+        for y in range(self.height):
+            for x in range(self.width):
+                if self.world.grid[y, x] == 1:
+                    self.floorplan_surf.set_at((x, y), (255, 255, 255))  # white => empty
+                else:
+                    self.floorplan_surf.set_at((x, y), (0, 0, 0))  # black => wall
 
         # 7) Zoom parameters
         self.running = True
@@ -179,4 +187,4 @@
                     task["command"]()
                     task["accumulator"] = 0
         pygame.quit()
-        logging.info("All done!")+        print("All done!")